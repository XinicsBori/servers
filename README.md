# Model Context Protocol servers

This repository is a collection of *reference implementations* for the [Model Context Protocol](https://modelcontextprotocol.io/) (MCP), as well as references
to community built servers and additional resources.

The servers in this repository showcase the versatility and extensibility of MCP, demonstrating how it can be used to give Large Language Models (LLMs) secure, controlled access to tools and data sources.
Each MCP server is implemented with either the [Typescript MCP SDK](https://github.com/modelcontextprotocol/typescript-sdk) or [Python MCP SDK](https://github.com/modelcontextprotocol/python-sdk).

> Note: Lists in this README are maintained in alphabetical order to minimize merge conflicts when adding new items.

## 🌟 Reference Servers

These servers aim to demonstrate MCP features and the TypeScript and Python SDKs.

- **[AWS KB Retrieval](src/aws-kb-retrieval-server)** - Retrieval from AWS Knowledge Base using Bedrock Agent Runtime
- **[Brave Search](src/brave-search)** - Web and local search using Brave's Search API
- **[EverArt](src/everart)** - AI image generation using various models
- **[Everything](src/everything)** - Reference / test server with prompts, resources, and tools
- **[Fetch](src/fetch)** - Web content fetching and conversion for efficient LLM usage
- **[Filesystem](src/filesystem)** - Secure file operations with configurable access controls
- **[Git](src/git)** - Tools to read, search, and manipulate Git repositories
- **[GitHub](src/github)** - Repository management, file operations, and GitHub API integration
- **[GitLab](src/gitlab)** - GitLab API, enabling project management
- **[Google Drive](src/gdrive)** - File access and search capabilities for Google Drive
- **[Google Maps](src/google-maps)** - Location services, directions, and place details
- **[Memory](src/memory)** - Knowledge graph-based persistent memory system
- **[PostgreSQL](src/postgres)** - Read-only database access with schema inspection
- **[Puppeteer](src/puppeteer)** - Browser automation and web scraping
- **[Redis](src/redis)** - Interact with Redis key-value stores
- **[Sentry](src/sentry)** - Retrieving and analyzing issues from Sentry.io
- **[Sequential Thinking](src/sequentialthinking)** - Dynamic and reflective problem-solving through thought sequences
- **[Slack](src/slack)** - Channel management and messaging capabilities
- **[Sqlite](src/sqlite)** - Database interaction and business intelligence capabilities
- **[Time](src/time)** - Time and timezone conversion capabilities

## 🤝 Third-Party Servers

### 🎖️ Official Integrations

Official integrations are maintained by companies building production ready MCP servers for their platforms.

- <img height="12" width="12" src="https://www.21st.dev/favicon.ico" alt="21st.dev Logo" /> **[21st.dev Magic](https://github.com/21st-dev/magic-mcp)** - Create crafted UI components inspired by the best 21st.dev design engineers.
- <img height="12" width="12" src="https://www.agentql.com/favicon/favicon.png" alt="AgentQL Logo" /> **[AgentQL](https://github.com/tinyfish-io/agentql-mcp)** - Enable AI agents to get structured data from unstructured web with [AgentQL](https://www.agentql.com/).
- <img height="12" width="12" src="https://apify.com/favicon.ico" alt="Apify Logo" /> **[Apify](https://github.com/apify/actors-mcp-server)** - [Actors MCP Server](https://apify.com/apify/actors-mcp-server): Use 3,000+ pre-built cloud tools to extract data from websites, e-commerce, social media, search engines, maps, and more
- <img height="12" width="12" src="https://resources.audiense.com/hubfs/favicon-1.png" alt="Audiense Logo" /> **[Audiense Insights](https://github.com/AudienseCo/mcp-audiense-insights)** - Marketing insights and audience analysis from [Audiense](https://www.audiense.com/products/audiense-insights) reports, covering demographic, cultural, influencer, and content engagement analysis.
- <img height="12" width="12" src="https://axiom.co/favicon.ico" alt="Axiom Logo" /> **[Axiom](https://github.com/axiomhq/mcp-server-axiom)** - Query and analyze your Axiom logs, traces, and all other event data in natural language
- <img height="12" width="12" src="https://www.bankless.com/favicon.ico" alt="Bankless Logo" /> **[Bankless Onchain](https://github.com/bankless/onchain-mcp)** - Query Onchain data, like ERC20 tokens, transaction history, smart contract state.
- <img height="12" width="12" src="https://browserbase.com/favicon.ico" alt="Browserbase Logo" /> **[Browserbase](https://github.com/browserbase/mcp-server-browserbase)** - Automate browser interactions in the cloud (e.g. web navigation, data extraction, form filling, and more)
- <img height="12" width="12" src="https://trychroma.com/_next/static/media/chroma-logo.ae2d6e4b.svg" /> **[Chroma](https://github.com/chroma-core/chroma-mcp)** - Embeddings, vector search, document storage, and full-text search with the open-source AI application database
- <img height="12" width="12" src="https://www.chronulus.com/favicon/chronulus-logo-blue-on-alpha-square-128x128.ico" alt="Chronulus AI Logo" /> **[Chronulus AI](https://github.com/ChronulusAI/chronulus-mcp)** - Predict anything with Chronulus AI forecasting and prediction agents.
- <img height="12" width="12" src="https://clickhouse.com/favicon.ico" alt="ClickHouse Logo" /> **[ClickHouse](https://github.com/ClickHouse/mcp-clickhouse)** - Query your [ClickHouse](https://clickhouse.com/) database server.
- <img height="12" width="12" src="https://cdn.simpleicons.org/cloudflare" /> **[Cloudflare](https://github.com/cloudflare/mcp-server-cloudflare)** - Deploy, configure & interrogate your resources on the Cloudflare developer platform (e.g. Workers/KV/R2/D1)
- <img height="12" width="12" src="https://www.comet.com/favicon.ico" alt="Comet Logo" /> **[Comet Opik](https://github.com/comet-ml/opik-mcp)** - Query and analyze your [Opik](https://github.com/comet-ml/opik) logs, traces, prompts and all other telemtry data from your LLMs in natural language.
- <img height="12" width="12" src="https://e2b.dev/favicon.ico" alt="E2B Logo" /> **[E2B](https://github.com/e2b-dev/mcp-server)** - Run code in secure sandboxes hosted by [E2B](https://e2b.dev)
- <img height="12" width="12" src="https://static.edubase.net/media/brand/favicon/favicon-32x32.png" alt="EduBase Logo" /> **[EduBase](https://github.com/EduBase/MCP)** - Interact with [EduBase](https://www.edubase.net), a comprehensive e-learning platform with advanced quizzing, exam management, and content organization capabilities
- <img height="12" width="12" src="https://esignatures.com/favicon.ico" alt="eSignatures Logo" /> **[eSignatures](https://github.com/esignaturescom/mcp-server-esignatures)** - Contract and template management for drafting, reviewing, and sending binding contracts.
- <img height="12" width="12" src="https://exa.ai/images/favicon-32x32.png" alt="Exa Logo" /> **[Exa](https://github.com/exa-labs/exa-mcp-server)** - Search Engine made for AIs by [Exa](https://exa.ai)
- <img height="12" width="12" src="https://fewsats.com/favicon.svg" alt="Fewsats Logo" /> **[Fewsats](https://github.com/Fewsats/fewsats-mcp)** - Enable AI Agents to purchase anything in a secure way using [Fewsats](https://fewsats.com)
- <img height="12" width="12" src="https://firecrawl.dev/favicon.ico" alt="Firecrawl Logo" /> **[Firecrawl](https://github.com/mendableai/firecrawl-mcp-server)** - Extract web data with [Firecrawl](https://firecrawl.dev)
- <img height="12" width="12" src="https://fireproof.storage/favicon.ico" alt="Fireproof Logo" /> **[Fireproof](https://github.com/fireproof-storage/mcp-database-server)** - Immutable ledger database with live synchronization
- <img height="12" width="12" src="https://grafana.com/favicon.ico" alt="Grafana Logo" /> **[Grafana](https://github.com/grafana/mcp-grafana)** - Search dashboards, investigate incidents and query datasources in your Grafana instance
- <img height="12" width="12" src="https://framerusercontent.com/images/KCOWBYLKunDff1Dr452y6EfjiU.png" alt="Graphlit Logo" /> **[Graphlit](https://github.com/graphlit/graphlit-mcp-server)** - Ingest anything from Slack to Gmail to podcast feeds, in addition to web crawling, into a searchable [Graphlit](https://www.graphlit.com) project.
- <img height="12" width="12" src="https://hyperbrowser-assets-bucket.s3.us-east-1.amazonaws.com/Hyperbrowser-logo.png" alt="Hyperbrowsers23 Logo" /> **[Hyperbrowser](https://github.com/hyperbrowserai/mcp)** - [Hyperbrowser](https://www.hyperbrowser.ai/) is the next-generation platform empowering AI agents and enabling effortless, scalable browser automation.
- **[IBM wxflows](https://github.com/IBM/wxflows/tree/main/examples/mcp/javascript)** - Tool platform by IBM to build, test and deploy tools for any data source
- <img height="12" width="12" src="https://forevervm.com/icon.png" alt="ForeverVM Logo" /> **[ForeverVM](https://github.com/jamsocket/forevervm/tree/main/javascript/mcp-server)** - Run Python in a code sandbox.
- <img height="12" width="12" src="https://inkeep.com/favicon.ico" alt="Inkeep Logo" /> **[Inkeep](https://github.com/inkeep/mcp-server-python)** - RAG Search over your content powered by [Inkeep](https://inkeep.com)
- <img height="12" width="12" src="https://integration.app/favicon.ico" alt="Integration App Icon" /> **[Integration App](https://github.com/integration-app/mcp-server)** - Interact with any other SaaS applications on behalf of your customers. 
- <img height="12" width="12" src="https://cdn.simpleicons.org/jetbrains" /> **[JetBrains](https://github.com/JetBrains/mcp-jetbrains)** – Work on your code with JetBrains IDEs
- <img height="12" width="12" src="https://kagi.com/favicon.ico" alt="Kagi Logo" /> **[Kagi Search](https://github.com/kagisearch/kagimcp)** - Search the web using Kagi's search API
- <img height="12" width="12" src="https://langfuse.com/favicon.ico" alt="Langfuse Logo" /> **[Langfuse Prompt Management](https://github.com/langfuse/mcp-server-langfuse)** - Open-source tool for collaborative editing, versioning, evaluating, and releasing prompts.
- <img height="12" width="12" src="https://lingo.dev/favicon.ico" alt="Lingo.dev Logo" /> **[Lingo.dev](https://github.com/lingodotdev/lingo.dev/blob/main/mcp.md)** - Make your AI agent speak every language on the planet, using [Lingo.dev](https://lingo.dev) Localization Engine.
- <img height="12" width="12" src="https://www.meilisearch.com/favicon.ico" alt="Meilisearch Logo" /> **[Meilisearch](https://github.com/meilisearch/meilisearch-mcp)** - Interact & query with Meilisearch (Full-text & semantic search API)
- <img height="12" width="12" src="https://metoro.io/static/images/logos/Metoro.svg" /> **[Metoro](https://github.com/metoro-io/metoro-mcp-server)** - Query and interact with kubernetes environments monitored by Metoro
- <img height="12" width="12" src="https://milvus.io/favicon-32x32.png" /> **[Milvus](https://github.com/zilliztech/mcp-server-milvus)** - Search, Query and interact with data in your Milvus Vector Database.
- <img height="12" width="12" src="https://www.motherduck.com/favicon.ico" alt="MotherDuck Logo" /> **[MotherDuck](https://github.com/motherduckdb/mcp-server-motherduck)** - Query and analyze data with MotherDuck and local DuckDB
- <img height="12" width="12" src="https://needle-ai.com/images/needle-logo-orange-2-rounded.png" alt="Needle AI Logo" /> **[Needle](https://github.com/needle-ai/needle-mcp)** - Production-ready RAG out of the box to search and retrieve data from your own documents.
- <img height="12" width="12" src="https://neo4j.com/favicon.ico" alt="Neo4j Logo" /> **[Neo4j](https://github.com/neo4j-contrib/mcp-neo4j/)** - Neo4j graph database server (schema + read/write-cypher) and separate graph database backed memory
- <img height="12" width="12" src="https://avatars.githubusercontent.com/u/183852044?s=48&v=4" alt="Neon Logo" /> **[Neon](https://github.com/neondatabase/mcp-server-neon)** - Interact with the Neon serverless Postgres platform
- <img height="12" width="12" src="https://oxylabs.io/favicon.ico" alt="Oxylabs Logo" /> **[Oxylabs](https://github.com/oxylabs/oxylabs-mcp)** - Scrape websites with Oxylabs Web API, supporting dynamic rendering and parsing for structured data extraction.
- <img height="12" width="12" src="https://www.perplexity.ai/favicon.ico" alt="Perplexity Logo" /> **[Perplexity](https://github.com/ppl-ai/modelcontextprotocol)** - An MCP server that connects to Perplexity's Sonar API, enabling real-time web-wide research in conversational AI.
- <img height="12" width="12" src="https://qdrant.tech/img/brand-resources-logos/logomark.svg" /> **[Qdrant](https://github.com/qdrant/mcp-server-qdrant/)** - Implement semantic memory layer on top of the Qdrant vector search engine
- **[Raygun](https://github.com/MindscapeHQ/mcp-server-raygun)** - Interact with your crash reporting and real using monitoring data on your Raygun account
- <img height="12" width="12" src="https://www.rember.com/favicon.ico" alt="Rember Logo" /> **[Rember](https://github.com/rember/rember-mcp)** - Create spaced repetition flashcards in [Rember](https://rember.com) to remember anything you learn in your chats
- <img height="12" width="12" src="https://riza.io/favicon.ico" alt="Riza logo" /> **[Riza](https://github.com/riza-io/riza-mcp)** - Arbitrary code execution and tool-use platform for LLMs by [Riza](https://riza.io)
- <img height="12" width="12" src="https://pics.fatwang2.com/56912e614b35093426c515860f9f2234.svg" /> [Search1API](https://github.com/fatwang2/search1api-mcp) - One API for Search, Crawling, and Sitemaps
- <img height="12" width="12" src="https://screenshotone.com/favicon.ico" alt="ScreenshotOne Logo" /> **[ScreenshotOne](https://github.com/screenshotone/mcp/)** - Render website screenshots with [ScreenshotOne](https://screenshotone.com/)
- <img height="12" width="12" src="https://stripe.com/favicon.ico" alt="Stripe Logo" /> **[Stripe](https://github.com/stripe/agent-toolkit)** - Interact with Stripe API
- <img height="12" width="12" src="https://tavily.com/favicon.ico" alt="Tavily Logo" /> **[Tavily](https://github.com/tavily-ai/tavily-mcp)** - Search engine for AI agents (search + extract) powered by [Tavily](https://tavily.com/)
- <img height="12" width="12" src="https://www.tinybird.co/favicon.ico" alt="Tinybird Logo" /> **[Tinybird](https://github.com/tinybirdco/mcp-tinybird)** - Interact with Tinybird serverless ClickHouse platform
- <img height="12" width="12" src="https://unifai.network/favicon.ico" alt="UnifAI Logo" /> **[UnifAI](https://github.com/unifai-network/unifai-mcp-server)** - Dynamically search and call tools using [UnifAI Network](https://unifai.network)
- <img height="12" width="12" src="https://verodat.io/assets/favicon-16x16.png" alt="Verodat Logo" /> **[Verodat](https://github.com/Verodat/verodat-mcp-server)** - Interact with Verodat AI Ready Data platform
- **[ZenML](https://github.com/zenml-io/mcp-zenml)** - Interact with your MLOps and LLMOps pipelines through your [ZenML](https://www.zenml.io) MCP server

### 🌎 Community Servers

A growing set of community-developed and maintained servers demonstrates various applications of MCP across different domains.

> **Note:** Community servers are **untested** and should be used at **your own risk**. They are not affiliated with or endorsed by Anthropic.
> 
- **[Ableton Live](https://github.com/Simon-Kansara/ableton-live-mcp-server)** - an MCP server to control Ableton Live.
- **[AWS S3](https://github.com/aws-samples/sample-mcp-server-s3)** - A sample MCP server for AWS S3 that flexibly fetches objects from S3 such as PDF documents
- **[AWS](https://github.com/rishikavikondala/mcp-server-aws)** - Perform operations on your AWS resources using an LLM
- **[AWS Athena](https://github.com/lishenxydlgzs/aws-athena-mcp)** - A MCP server for AWS Athena to run SQL queries on Glue Catalog
- **[Airtable](https://github.com/domdomegg/airtable-mcp-server)** - Read and write access to [Airtable](https://airtable.com/) databases, with schema inspection.
- **[Airtable](https://github.com/felores/airtable-mcp)** - Airtable Model Context Protocol Server.
- **[AlphaVantage](https://github.com/calvernaz/alphavantage)** - MCP server for stock market data API [AlphaVantage](https://www.alphavantage.co)
- **[Anki](https://github.com/scorzeth/anki-mcp-server)** - An MCP server for interacting with your [Anki](https://apps.ankiweb.net) decks and cards.
- **[Any Chat Completions](https://github.com/pyroprompts/any-chat-completions-mcp)** - Interact with any OpenAI SDK Compatible Chat Completions API like OpenAI, Perplexity, Groq, xAI and many more.
- **[ArangoDB](https://github.com/ravenwits/mcp-server-arangodb)** - MCP Server that provides database interaction capabilities through [ArangoDB](https://arangodb.com/).
- **[Atlassian](https://github.com/sooperset/mcp-atlassian)** - Interact with Atlassian Cloud products (Confluence and Jira) including searching/reading Confluence spaces/pages, accessing Jira issues, and project metadata.
- **[Base Free USDC Transfer](https://github.com/magnetai/mcp-free-usdc-transfer)** - Send USDC on [Base](https://base.org) for free using Claude AI! Built with [Coinbase CDP](https://docs.cdp.coinbase.com/mpc-wallet/docs/welcome).
- **[BigQuery](https://github.com/LucasHild/mcp-server-bigquery)** (by LucasHild) - This server enables LLMs to inspect database schemas and execute queries on BigQuery.
- **[BigQuery](https://github.com/ergut/mcp-bigquery-server)** (by ergut) - Server implementation for Google BigQuery integration that enables direct BigQuery database access and querying capabilities
- **[Blender](https://github.com/ahujasid/blender-mcp)** (by ahujasid) - Blender integration allowing prompt enabled 3D scene creation, modeling and manipulation. 
- **[CFBD API](https://github.com/lenwood/cfbd-mcp-server)** - An MCP server for the [College Football Data API](https://collegefootballdata.com/).
- **[ChatMCP](https://github.com/AI-QL/chat-mcp)** – An Open Source Cross-platform GUI Desktop application compatible with Linux, macOS, and Windows, enabling seamless interaction with MCP servers across dynamically selectable LLMs, by **[AIQL](https://github.com/AI-QL)**
- **[ChatSum](https://github.com/mcpso/mcp-server-chatsum)** - Query and Summarize chat messages with LLM. by [mcpso](https://mcp.so)
- **[Chroma](https://github.com/privetin/chroma)** - Vector database server for semantic document search and metadata filtering, built on Chroma
- **[ClaudePost](https://github.com/ZilongXue/claude-post)** - ClaudePost enables seamless email management for Gmail, offering secure features like email search, reading, and sending.
- **[Cloudinary](https://github.com/felores/cloudinary-mcp-server)** - Cloudinary Model Context Protocol Server to upload media to Cloudinary and get back the media link and details.
- **[code-executor](https://github.com/bazinga012/mcp_code_executor)** - An MCP server that allows LLMs to execute Python code within a specified Conda environment.
- **[code-sandbox-mcp](https://github.com/Automata-Labs-team/code-sandbox-mcp)** - An MCP server to create secure code sandbox environment for executing code within Docker containers.
- **[cognee-mcp](https://github.com/topoteretes/cognee/tree/main/cognee-mcp)** - GraphRAG memory server with customizable ingestion, data processing and search
- **[coin_api_mcp](https://github.com/longmans/coin_api_mcp)** - Provides access to [coinmarketcap](https://coinmarketcap.com/) cryptocurrency data.
- **[Contentful-mcp](https://github.com/ivo-toby/contentful-mcp)** - Read, update, delete, publish content in your [Contentful](https://contentful.com) space(s) from this MCP Server.
- **[Dappier](https://github.com/DappierAI/dappier-mcp)** - Connect LLMs to real-time, rights-cleared, proprietary data from trusted sources. Access specialized models for Real-Time Web Search, News, Sports, Financial Data, Crypto, and premium publisher content. Explore data models at [marketplace.dappier.com](https://marketplace.dappier.com/marketplace).
- **[Data Exploration](https://github.com/reading-plus-ai/mcp-server-data-exploration)** - MCP server for autonomous data exploration on .csv-based datasets, providing intelligent insights with minimal effort. NOTE: Will execute arbitrary Python code on your machine, please use with caution!
- **[Dataset Viewer](https://github.com/privetin/dataset-viewer)** - Browse and analyze Hugging Face datasets with features like search, filtering, statistics, and data export
- **[DBHub](https://github.com/bytebase/dbhub/)** - Universal database MCP server connecting to MySQL, PostgreSQL, SQLite, DuckDB and etc.
- **[DeepSeek MCP Server](https://github.com/DMontgomery40/deepseek-mcp-server)** - Model Context Protocol server integrating DeepSeek's advanced language models, in addition to [other useful API endpoints](https://github.com/DMontgomery40/deepseek-mcp-server?tab=readme-ov-file#features)
- **[Deepseek_R1](https://github.com/66julienmartin/MCP-server-Deepseek_R1)** - A Model Context Protocol (MCP) server implementation connecting Claude Desktop with DeepSeek's language models (R1/V3)
- **[deepseek-thinker-mcp](https://github.com/ruixingshi/deepseek-thinker-mcp)** - A MCP (Model Context Protocol) provider Deepseek reasoning content to MCP-enabled AI Clients, like Claude Desktop. Supports access to Deepseek's thought processes from the Deepseek API service or from a local Ollama server.
- **[Descope](https://github.com/descope-sample-apps/descope-mcp-server)** - An MCP server to integrate with [Descope](https://descope.com) to search audit logs, manage users, and more.
- **[DevRev](https://github.com/kpsunil97/devrev-mcp-server)** - An MCP server to integrate with DevRev APIs to search through your DevRev Knowledge Graph where objects can be imported from diff. sources listed [here](https://devrev.ai/docs/import#available-sources).
- **[Dify](https://github.com/YanxingLiu/dify-mcp-server)** - A simple implementation of an MCP server for dify workflows.
- **[Discord](https://github.com/v-3/discordmcp)** - A MCP server to connect to Discord guilds through a bot and read and write messages in channels
- **[Discourse](https://github.com/AshDevFr/discourse-mcp-server)** - A MCP server to search Discourse posts on a Discourse forum.
- **[Docker](https://github.com/ckreiling/mcp-server-docker)** - Integrate with Docker to manage containers, images, volumes, and networks.
- **[Drupal](https://github.com/Omedia/mcp-server-drupal)** - Server for interacting with [Drupal](https://www.drupal.org/project/mcp) using STDIO transport layer.
- **[Elasticsearch](https://github.com/cr7258/elasticsearch-mcp-server)** - MCP server implementation that provides Elasticsearch interaction.
- **[ElevenLabs](https://github.com/mamertofabian/elevenlabs-mcp-server)** - A server that integrates with ElevenLabs text-to-speech API capable of generating full voiceovers with multiple voices.
- **[Ergo Blockchain MCP](https://github.com/marctheshark3/ergo-mcp)** -An MCP server to integrate Ergo Blockchain Node and Explorer APIs for checking address balances, analyzing transactions, viewing transaction history, performing forensic analysis of addresses, searching for tokens, and monitoring network status.
- **[Eunomia](https://github.com/whataboutyou-ai/eunomia-MCP-server)** - Extension of the Eunomia framework that connects Eunomia instruments with MCP servers
- **[EVM MCP Server](https://github.com/mcpdotdirect/evm-mcp-server)** - Comprehensive blockchain services for 30+ EVM networks, supporting native tokens, ERC20, NFTs, smart contracts, transactions, and ENS resolution.
- **[Everything Search](https://github.com/mamertofabian/mcp-everything-search)** - Fast file searching capabilities across Windows (using [Everything SDK](https://www.voidtools.com/support/everything/sdk/)), macOS (using mdfind command), and Linux (using locate/plocate command).
- **[Fetch](https://github.com/zcaceres/fetch-mcp)** - A server that flexibly fetches HTML, JSON, Markdown, or plaintext.
- **[Figma](https://github.com/GLips/Figma-Context-MCP)** - Give your coding agent direct access to Figma file data, helping it one-shot design implementation.
- **[FireCrawl](https://github.com/vrknetha/mcp-server-firecrawl)** - Advanced web scraping with JavaScript rendering, PDF support, and smart rate limiting
- **[FlightRadar24](https://github.com/sunsetcoder/flightradar24-mcp-server)** - A Claude Desktop MCP server that helps you track flights in real-time using Flightradar24 data.
- **[Ghost](https://github.com/MFYDev/ghost-mcp)** - A Model Context Protocol (MCP) server for interacting with Ghost CMS through LLM interfaces like Claude.
- **[Glean](https://github.com/longyi1207/glean-mcp-server)** - A server that uses Glean API to search and chat.
- **[Gmail](https://github.com/GongRzhe/Gmail-MCP-Server)** - A Model Context Protocol (MCP) server for Gmail integration in Claude Desktop with auto authentication support.
- **[Goal Story](https://github.com/hichana/goalstory-mcp)** - a Goal Tracker and Visualization Tool for personal and professional development.
- **[GOAT](https://github.com/goat-sdk/goat/tree/main/typescript/examples/by-framework/model-context-protocol)** - Run more than +200 onchain actions on any blockchain including Ethereum, Solana and Base.
- **[Golang Filesystem Server](https://github.com/mark3labs/mcp-filesystem-server)** - Secure file operations with configurable access controls built with Go!
- **[Google Calendar](https://github.com/v-3/google-calendar)** - Integration with Google Calendar to check schedules, find time, and add/delete events
- **[Google Calendar](https://github.com/nspady/google-calendar-mcp)** - Google Calendar MCP Server for managing Google calendar events. Also supports searching for events by attributes like title and location.
- **[Google Custom Search](https://github.com/adenot/mcp-google-search)** - Provides Google Search results via the Google Custom Search API
- **[Google Tasks](https://github.com/zcaceres/gtasks-mcp)** - Google Tasks API Model Context Protocol Server.
- **[GraphQL Schema](https://github.com/hannesj/mcp-graphql-schema)** - Allow LLMs to explore large GraphQL schemas without bloating the context.
- **[HDW LinkedIn](https://github.com/horizondatawave/hdw-mcp-server)** - Access to profile data and management of user account with [HorizonDataWave.ai](https://horizondatawave.ai/).
- **[Holaspirit](https://github.com/syucream/holaspirit-mcp-server)** - Interact with [Holaspirit](https://www.holaspirit.com/).
- **[Home Assistant](https://github.com/tevonsb/homeassistant-mcp)** - Interact with [Home Assistant](https://www.home-assistant.io/) including viewing and controlling lights, switches, sensors, and all other Home Assistant entities.
- **[HubSpot](https://github.com/buryhuang/mcp-hubspot)** - HubSpot CRM integration for managing contacts and companies. Create and retrieve CRM data directly through Claude chat.
- **[HuggingFace Spaces](https://github.com/evalstate/mcp-hfspace)** - Server for using HuggingFace Spaces, supporting Open Source Image, Audio, Text Models and more. Claude Desktop mode for easy integration.
- **[Hyperliquid](https://github.com/mektigboy/server-hyperliquid)** - An MCP server implementation that integrates the Hyperliquid SDK for exchange data.
- **[Image Generation](https://github.com/GongRzhe/Image-Generation-MCP-Server)** - This MCP server provides image generation capabilities using the Replicate Flux model.
- **[Inoyu](https://github.com/sergehuber/inoyu-mcp-unomi-server)** - Interact with an Apache Unomi CDP customer data platform to retrieve and update customer profiles
- **[Intercom](https://github.com/raoulbia-ai/mcp-server-for-intercom)** - An MCP-compliant server for retrieving customer support tickets from Intercom. This tool enables AI assistants like Claude Desktop and Cline to access and analyze your Intercom support tickets.
- **[iTerm MCP](https://github.com/ferrislucas/iterm-mcp)** - Integration with iTerm2 terminal emulator for macOS, enabling LLMs to execute and monitor terminal commands.
- **[JavaFX](https://github.com/mcpso/mcp-server-javafx)** - Make drawings using a JavaFX canvas
- **[JDBC](https://github.com/quarkiverse/quarkus-mcp-servers/tree/main/jdbc)** - Connect to any JDBC-compatible database and query, insert, update, delete, and more. Supports MySQL, PostgreSQL, Oracle, SQL Server, sqllite and [more](https://github.com/quarkiverse/quarkus-mcp-servers/tree/main/jdbc#supported-jdbc-variants).
- **[JSON](https://github.com/GongRzhe/JSON-MCP-Server)** - JSON handling and processing server with advanced query capabilities using JSONPath syntax and support for array, string, numeric, and date operations.
- **[Keycloak MCP](https://github.com/ChristophEnglisch/keycloak-model-context-protocol)** - This MCP server enables natural language interaction with Keycloak for user and realm management including creating, deleting, and listing users and realms.
- **[Kibela](https://github.com/kiwamizamurai/mcp-kibela-server)** (by kiwamizamurai) - Interact with Kibela API.
- **[kintone](https://github.com/macrat/mcp-server-kintone)** - Manage records and apps in [kintone](https://kintone.com) through LLM tools.
- **[Kubernetes](https://github.com/Flux159/mcp-server-kubernetes)** - Connect to Kubernetes cluster and manage pods, deployments, and services.
- **[Kubernetes and OpenShift](https://github.com/manusa/kubernetes-mcp-server)** - A powerful Kubernetes MCP server with additional support for OpenShift. Besides providing CRUD operations for any Kubernetes resource, this server provides specialized tools to interact with your cluster.
- **[Langflow-DOC-QA-SERVER](https://github.com/GongRzhe/Langflow-DOC-QA-SERVER)** - A Model Context Protocol server for document Q&A powered by Langflow. It demonstrates core MCP concepts by providing a simple interface to query documents through a Langflow backend.
- **[Lightdash](https://github.com/syucream/lightdash-mcp-server)** - Interact with [Lightdash](https://www.lightdash.com/), a BI tool.
- **[Linear](https://github.com/jerhadf/linear-mcp-server)** - Allows LLM to interact with Linear's API for project management, including searching, creating, and updating issues.
- **[LINE](https://github.com/amornpan/py-mcp-line)** (by amornpan) - Implementation for LINE Bot integration that enables Language Models to read and analyze LINE conversations through a standardized interface. Features asynchronous operation, comprehensive logging, webhook event handling, and support for various message types.
- **[LlamaCloud](https://github.com/run-llama/mcp-server-llamacloud)** (by marcusschiesser) - Integrate the data stored in a managed index on [LlamaCloud](https://cloud.llamaindex.ai/)
- **[llm-context](https://github.com/cyberchitta/llm-context.py)** - Provides a repo-packing MCP tool with configurable profiles that specify file inclusion/exclusion patterns and optional prompts.
- **[mac-messages-mcp](https://github.com/carterlasalle/mac_messages_mcp)** - An MCP server that securely interfaces with your iMessage database via the Model Context Protocol (MCP), allowing LLMs to query and analyze iMessage conversations. It includes robust phone number validation, attachment processing, contact management, group chat handling, and full support for sending and receiving messages.
- **[MariaDB](https://github.com/abel9851/mcp-server-mariadb)** - MariaDB database integration with configurable access controls in Python.
- **[MCP Compass](https://github.com/liuyoshio/mcp-compass)** - Suggest the right MCP server for your needs
- **[MCP Installer](https://github.com/anaisbetts/mcp-installer)** - This server is a server that installs other MCP servers for you.
- **[mcp-k8s-go](https://github.com/strowk/mcp-k8s-go)** - Golang-based Kubernetes server for MCP to browse pods and their logs, events, namespaces and more. Built to be extensible.
- **[mcp-local-rag](https://github.com/nkapila6/mcp-local-rag)** - "primitive" RAG-like web search model context protocol (MCP) server that runs locally using Google's MediaPipe Text Embedder and DuckDuckGo Search. ✨ no APIs required ✨.
- **[mcp-proxy](https://github.com/sparfenyuk/mcp-proxy)** - Connect to MCP servers that run on SSE transport, or expose stdio servers as an SSE server.
- **[mem0-mcp](https://github.com/mem0ai/mem0-mcp)** - A Model Context Protocol server for Mem0, which helps with managing coding preferences.
- **[MSSQL](https://github.com/aekanun2020/mcp-server/)** - MSSQL database integration with configurable access controls and schema inspection
- **[MSSQL](https://github.com/JexinSam/mssql_mcp_server)** (by jexin) - MCP Server for MSSQL database in Python
- **[MSSQL-Python](https://github.com/amornpan/py-mcp-mssql)** (by amornpan) - A read-only Python implementation for MSSQL database access with enhanced security features, configurable access controls, and schema inspection capabilities. Focuses on safe database interaction through Python ecosystem.
- **[MSSQL-MCP](https://github.com/daobataotie/mssql-mcp)** (by daobataotie) - MSSQL MCP that refer to the official website's SQLite MCP for modifications to adapt to MSSQL
- **[Markdownify](https://github.com/zcaceres/mcp-markdownify-server)** - MCP to convert almost anything to Markdown (PPTX, HTML, PDF, Youtube Transcripts and more)
- **[Minima](https://github.com/dmayboroda/minima)** - MCP server for RAG on local files
- **[MongoDB](https://github.com/kiliczsh/mcp-mongo-server)** - A Model Context Protocol Server for MongoDB.
- **[Monday.com](https://github.com/sakce/mcp-server-monday)** - MCP Server to interact with Monday.com boards and items.
- **[Multicluster-MCP-Sever](https://github.com/yanmxa/multicluster-mcp-server)** - The gateway for GenAI systems to interact with multiple Kubernetes clusters.
- **[MySQL](https://github.com/benborla/mcp-server-mysql)** (by benborla) - MySQL database integration in NodeJS with configurable access controls and schema inspection
- **[MySQL](https://github.com/designcomputer/mysql_mcp_server)** (by DesignComputer) - MySQL database integration in Python with configurable access controls and schema inspection
- **[NASA](https://github.com/ProgramComputer/NASA-MCP-server)** (by ProgramComputer) - Access to a unified gateway of NASA's data sources including but not limited to APOD, NEO, EPIC, GIBS.
- **[NS Travel Information](https://github.com/r-huijts/ns-mcp-server)** - Access Dutch Railways (NS) real-time train travel information and disruptions through the official NS API.
- **[Neo4j](https://github.com/da-okazaki/mcp-neo4j-server)** - A community built server that interacts with Neo4j Graph Database.
- **[Neovim](https://github.com/bigcodegen/mcp-neovim-server)** - An MCP Server for your Neovim session.
- **[Notion](https://github.com/suekou/mcp-notion-server)** (by suekou) - Interact with Notion API.
- **[Notion](https://github.com/v-3/notion-server)** (by v-3) - Notion MCP integration. Search, Read, Update, and Create pages through Claude chat.
- **[oatpp-mcp](https://github.com/oatpp/oatpp-mcp)** - C++ MCP integration for Oat++. Use [Oat++](https://oatpp.io) to build MCP servers.
- **[Obsidian Markdown Notes](https://github.com/calclavia/mcp-obsidian)** - Read and search through your Obsidian vault or any directory containing Markdown notes
- **[obsidian-mcp](https://github.com/StevenStavrakis/obsidian-mcp)** - (by Steven Stavrakis) An MCP server for Obsidian.md with tools for searching, reading, writing, and organizing notes.
- **[Okta](https://github.com/kapilduraphe/okta-mcp-server)** - Interact with Okta API.
- **[OneNote](https://github.com/rajvirtual/MCP-Servers/tree/master/onenote)** - (by Rajesh Vijay) An MCP server that connects to Microsoft OneNote using the Microsoft Graph API. Reading notebooks, sections, and pages from OneNote,Creating new notebooks, sections, and pages in OneNote.
- **[OpenAPI](https://github.com/snaggle-ai/openapi-mcp-server)** - Interact with [OpenAPI](https://www.openapis.org/) APIs.
- **[OpenAPI Schema](https://github.com/hannesj/mcp-openapi-schema)** - Allow LLMs to explore large [OpenAPI](https://www.openapis.org/) schemas without bloating the context.
- **[OpenCTI](https://github.com/Spathodea-Network/opencti-mcp)** - Interact with OpenCTI platform to retrieve threat intelligence data including reports, indicators, malware and threat actors.
- **[OpenDota](https://github.com/asusevski/opendota-mcp-server)** - Interact with OpenDota API to retrieve Dota 2 match data, player statistics, and more.
- **[OpenRPC](https://github.com/shanejonas/openrpc-mpc-server)** - Interact with and discover JSON-RPC APIs via [OpenRPC](https://open-rpc.org).
- **[Open Strategy Partners Marketing Tools](https://github.com/open-strategy-partners/osp_marketing_tools)** - Content editing codes, value map, and positioning tools for product marketing.
- **[Pandoc](https://github.com/vivekVells/mcp-pandoc)** - MCP server for seamless document format conversion using Pandoc, supporting Markdown, HTML, PDF, DOCX (.docx), csv and more.
- **[PIF](https://github.com/hungryrobot1/MCP-PIF)** - A Personal Intelligence Framework (PIF), providing tools for file operations, structured reasoning, and journal-based documentation to support continuity and evolving human-AI collaboration across sessions.
- **[Pinecone](https://github.com/sirmews/mcp-pinecone)** - MCP server for searching and uploading records to Pinecone. Allows for simple RAG features, leveraging Pinecone's Inference API.
- **[Placid.app](https://github.com/felores/placid-mcp-server)** - Generate image and video creatives using Placid.app templates
- **[Playwright](https://github.com/executeautomation/mcp-playwright)** - This MCP Server will help you run browser automation and webscraping using Playwright
- **[Postman](https://github.com/shannonlal/mcp-postman)** - MCP server for running Postman Collections locally via Newman. Allows for simple execution of Postman Server and returns the results of whether the collection passed all the tests.
- **[Productboard](https://github.com/kenjihikmatullah/productboard-mcp)** - Integrate the Productboard API into agentic workflows via MCP.
- **[QuickChart](https://github.com/GongRzhe/Quickchart-MCP-Server)** - A Model Context Protocol server for generating charts using QuickChart.io
- **[Qwen_Max](https://github.com/66julienmartin/MCP-server-Qwen_Max)** - A Model Context Protocol (MCP) server implementation for the Qwen models.
- **[RabbitMQ](https://github.com/kenliao94/mcp-server-rabbitmq)** - The MCP server that interacts with RabbitMQ to publish and consume messages.
- **[RAG Web Browser](https://github.com/apify/mcp-server-rag-web-browser)** An MCP server for Apify's open-source RAG Web Browser [Actor](https://apify.com/apify/rag-web-browser) to perform web searches, scrape URLs, and return content in Markdown.
- **[Reaper](https://github.com/dschuler36/reaper-mcp-server)** - Interact with your [Reaper](https://www.reaper.fm/) (Digital Audio Workstation) projects.
- **[Redis](https://github.com/GongRzhe/REDIS-MCP-Server)** - Redis database operations and caching microservice server with support for key-value operations, expiration management, and pattern-based key listing.
- **[Redis](https://github.com/prajwalnayak7/mcp-server-redis)** MCP server to interact with Redis Server, AWS Memory DB, etc for caching or other use-cases where in-memory and key-value based storage is appropriate
- **[Rememberizer AI](https://github.com/skydeckai/mcp-server-rememberizer)** - An MCP server designed for interacting with the Rememberizer data source, facilitating enhanced knowledge retrieval.
- **[Replicate](https://github.com/deepfates/mcp-replicate)** - Search, run and manage machine learning models on Replicate through a simple tool-based interface. Browse models, create predictions, track their status, and handle generated images.
- **[Rijksmuseum](https://github.com/r-huijts/rijksmuseum-mcp)** - Interface with the Rijksmuseum API to search artworks, retrieve artwork details, access image tiles, and explore user collections.
- **[Salesforce MCP](https://github.com/smn2gnt/MCP-Salesforce)** - Interact with Salesforce Data and Metadata
- **[Scholarly](https://github.com/adityak74/mcp-scholarly)** - A MCP server to search for scholarly and academic articles.
- **[SearXNG](https://github.com/ihor-sokoliuk/mcp-searxng)** - A Model Context Protocol Server for [SearXNG](https://docs.searxng.org)
- **[ServiceNow](https://github.com/osomai/servicenow-mcp)** - A MCP server to interact with a ServiceNow instance
- **[Snowflake](https://github.com/isaacwasserman/mcp-snowflake-server)** - This MCP server enables LLMs to interact with Snowflake databases, allowing for secure and controlled data operations.
- **[Solana Agent Kit](https://github.com/sendaifun/solana-agent-kit/tree/main/examples/agent-kit-mcp-server)** - This MCP server enables LLMs to interact with the Solana blockchain with help of Solana Agent Kit by SendAI, allowing for 40+ protcool actions and growing 
- **[Spotify](https://github.com/varunneal/spotify-mcp)** - This MCP allows an LLM to play and use Spotify.
- **[Stripe](https://github.com/atharvagupta2003/mcp-stripe)** - This MCP allows integration with Stripe for handling payments, customers, and refunds.
- **[TMDB](https://github.com/Laksh-star/mcp-server-tmdb)** - This MCP server integrates with The Movie Database (TMDB) API to provide movie information, search capabilities, and recommendations.
- **[Tavily search](https://github.com/RamXX/mcp-tavily)** - An MCP server for Tavily's search & news API, with explicit site inclusions/exclusions
- **[Terminal-Control](https://github.com/GongRzhe/terminal-controller-mcp)** - A MCP server that enables secure terminal command execution, directory navigation, and file system operations through a standardized interface.
- **[Ticketmaster](https://github.com/delorenj/mcp-server-ticketmaster)** - Search for events, venues, and attractions through the Ticketmaster Discovery API
- **[Todoist](https://github.com/abhiz123/todoist-mcp-server)** - Interact with Todoist to manage your tasks.
- **[Typesense](https://github.com/suhail-ak-s/mcp-typesense-server)** - A Model Context Protocol (MCP) server implementation that provides AI models with access to Typesense search capabilities. This server enables LLMs to discover, search, and analyze data stored in Typesense collections.
- **[Travel Planner](https://github.com/GongRzhe/TRAVEL-PLANNER-MCP-Server)** - Travel planning and itinerary management server integrating with Google Maps API for location search, place details, and route calculations.
- **[Unity Catalog](https://github.com/ognis1205/mcp-server-unitycatalog)** - An MCP server that enables LLMs to interact with Unity Catalog AI, supporting CRUD operations on Unity Catalog Functions and executing them as MCP tools.
- **[Vega-Lite](https://github.com/isaacwasserman/mcp-vegalite-server)** - Generate visualizations from fetched data using the VegaLite format and renderer.
- **[Video Editor](https://github.com/burningion/video-editing-mcp)** - A Model Context Protocol Server to add, edit, and search videos with [Video Jungle](https://www.video-jungle.com/).
- **[Virtual location (Google Street View,etc.)](https://github.com/mfukushim/map-traveler-mcp)** - Integrates Google Map, Google Street View, PixAI, Stability.ai, ComfyUI API and Bluesky to provide a virtual location simulation in LLM (written in Effect.ts)
- **[VolcEngine TOS](https://github.com/dinghuazhou/sample-mcp-server-tos)** - A sample MCP server for VolcEngine TOS that flexibly get objects from TOS.
- **[Wanaku MCP Router](https://github.com/wanaku-ai/wanaku/)** - The Wanaku MCP Router is a SSE-based MCP server that provides an extensible routing engine that allows integrating your enterprise systems with AI agents.
- **[Webflow](https://github.com/kapilduraphe/webflow-mcp-server)** - Interfact with the Webflow APIs 
- **[WildFly MCP](https://github.com/wildfly-extras/wildfly-mcp)** - WildFly MCP server that enables LLM to interact with running WildFly servers (retrieve metrics, logs, invoke operations, ...).
- **[Windows CLI](https://github.com/SimonB97/win-cli-mcp-server)** - MCP server for secure command-line interactions on Windows systems, enabling controlled access to PowerShell, CMD, and Git Bash shells.
- **[World Bank data API](https://github.com/anshumax/world_bank_mcp_server)** - A server that fetches data indicators available with the World Bank as part of their data API
- **[X (Twitter)](https://github.com/EnesCinr/twitter-mcp)** (by EnesCinr) - Interact with twitter API. Post tweets and search for tweets by query.
- **[X (Twitter)](https://github.com/vidhupv/x-mcp)** (by vidhupv) - Create, manage and publish X/Twitter posts directly through Claude chat.
- **[xcodebuild](https://github.com/ShenghaiWang/xcodebuild)**  - 🍎 Build iOS Xcode workspace/project and feed back errors to llm.
- **[XMind](https://github.com/apeyroux/mcp-xmind)** - Read and search through your XMind directory containing XMind files.
- **[YouTube](https://github.com/ZubeidHendricks/youtube-mcp-server)** - Comprehensive YouTube API integration for video management, Shorts creation, and analytics.

## 📚 Frameworks

These are high-level frameworks that make it easier to build MCP servers or clients.

### For servers

* **[EasyMCP](https://github.com/zcaceres/easy-mcp/)** (TypeScript)
- **[FastAPI to MCP auto generator](https://github.com/tadata-org/fastapi_mcp)** – A zero-configuration tool for automatically exposing FastAPI endpoints as MCP tools by **[Tadata](https://tadata.com/)**
* **[FastMCP](https://github.com/punkpeye/fastmcp)** (TypeScript)
* **[Foxy Contexts](https://github.com/strowk/foxy-contexts)** – A library to build MCP servers in Golang by **[strowk](https://github.com/strowk)**
* **[Quarkus MCP Server SDK](https://github.com/quarkiverse/quarkus-mcp-server)** (Java)
<<<<<<< HEAD
* **[MCP-Framework](https:/mcp-framework.com)** Build MCP servers with elegance and speed. Get started with your first server in under 5 minutes (TypeScript)
=======
* **[Template MCP Server](https://github.com/mcpdotdirect/template-mcp-server)** - A CLI tool to create a new Model Context Protocol server project with TypeScript support, dual transport options, and an extensible structure
>>>>>>> 8963861c

### For clients

* **[codemirror-mcp](https://github.com/marimo-team/codemirror-mcp)** - CodeMirror extension that implements the Model Context Protocol (MCP) for resource mentions and prompt commands

## 📚 Resources

Additional resources on MCP.

- **[AiMCP](https://www.aimcp.info)** - A collection of MCP clients&servers to find the right mcp tools by **[Hekmon](https://github.com/hekmon8)**
- **[Awesome Crypto MCP Servers by badkk](https://github.com/badkk/awesome-crypto-mcp-servers)** - A curated list of MCP servers by **[Luke Fan](https://github.com/badkk)**
- **[Awesome MCP Servers by appcypher](https://github.com/appcypher/awesome-mcp-servers)** - A curated list of MCP servers by **[Stephen Akinyemi](https://github.com/appcypher)**
- **[Awesome MCP Servers by punkpeye](https://github.com/punkpeye/awesome-mcp-servers)** (**[website](https://glama.ai/mcp/servers)**) - A curated list of MCP servers by **[Frank Fiegel](https://github.com/punkpeye)**
- **[Awesome MCP Servers by wong2](https://github.com/wong2/awesome-mcp-servers)** (**[website](https://mcpservers.org)**) - A curated list of MCP servers by **[wong2](https://github.com/wong2)**
- **[Discord Server](https://glama.ai/mcp/discord)** – A community discord server dedicated to MCP by **[Frank Fiegel](https://github.com/punkpeye)**
- **[Discord Server (ModelContextProtocol)](https://discord.gg/jHEGxQu2a5)** – Connect with developers, share insights, and collaborate on projects in an active Discord community dedicated to the Model Context Protocol

- **[MCP Badges](https://github.com/mcpx-dev/mcp-badges)** – Quickly highlight your MCP project with clear, eye-catching badges, by **[Ironben](https://github.com/nanbingxyz)**
- **[MCP Servers Hub](https://github.com/apappascs/mcp-servers-hub)** (**[website](https://mcp-servers-hub-website.pages.dev/)**) - A curated list of MCP servers by **[apappascs](https://github.com/apappascs)**
- **[MCP X Community](https://x.com/i/communities/1861891349609603310)** – A X community for MCP by **[Xiaoyi](https://x.com/chxy)**
- **[mcp-cli](https://github.com/wong2/mcp-cli)** - A CLI inspector for the Model Context Protocol by **[wong2](https://github.com/wong2)**
- **[mcp-get](https://mcp-get.com)** - Command line tool for installing and managing MCP servers by **[Michael Latman](https://github.com/michaellatman)**
- **[mcp-guardian](https://github.com/eqtylab/mcp-guardian)** - GUI application + tools for proxying / managing control of MCP servers by **[EQTY Lab](https://eqtylab.io)**
- **[mcp-manager](https://github.com/zueai/mcp-manager)** - Simple Web UI to install and manage MCP servers for Claude Desktop by **[Zue](https://github.com/zueai)**
- **[MCPHub](https://github.com/Jeamee/MCPHub-Desktop)** – An Open Source MacOS & Windows GUI Desktop app for discovering, installing and managing MCP servers by **[Jeamee](https://github.com/jeamee)**
- **[mcp.run](https://mcp.run)** - A hosted registry and control plane to install & run secure + portable MCP Servers.
- <img height="12" width="12" src="https://mkinf.io/favicon-lilac.png" alt="mkinf Logo" /> **[mkinf](https://mkinf.io)** - An Open Source registry of hosted MCP Servers to accelerate AI agent workflows.
- **[Open-Sourced MCP Servers Directory](https://github.com/chatmcp/mcp-directory)** - A curated list of MCP servers by **[mcpso](https://mcp.so)**
- <img height="12" width="12" src="https://opentools.com/favicon.ico" alt="OpenTools Logo" /> **[OpenTools](https://opentools.com)** - An open registry for finding, installing, and building with MCP servers by **[opentoolsteam](https://github.com/opentoolsteam)**
- **[PulseMCP](https://www.pulsemcp.com)** ([API](https://www.pulsemcp.com/api)) - Community hub & weekly newsletter for discovering MCP servers, clients, articles, and news by **[Tadas Antanavicius](https://github.com/tadasant)**, **[Mike Coughlin](https://github.com/macoughl)**, and **[Ravina Patel](https://github.com/ravinahp)**
- **[r/mcp](https://www.reddit.com/r/mcp)** – A Reddit community dedicated to MCP by **[Frank Fiegel](https://github.com/punkpeye)**
- **[r/modelcontextprotocol](https://www.reddit.com/r/modelcontextprotocol)** – A Model Context Protocol community Reddit page - discuss ideas, get answers to your questions, network with like-minded people, and showcase your projects! 

- **[Smithery](https://smithery.ai/)** - A registry of MCP servers to find the right tools for your LLM agents by **[Henry Mao](https://github.com/calclavia)**
- **[Toolbase](https://gettoolbase.ai)** - Desktop application that manages tools and MCP servers with just a few clicks - no coding required by **[gching](https://github.com/gching)**

## 🚀 Getting Started

### Using MCP Servers in this Repository
Typescript-based servers in this repository can be used directly with `npx`.

For example, this will start the [Memory](src/memory) server:
```sh
npx -y @modelcontextprotocol/server-memory
```

Python-based servers in this repository can be used directly with [`uvx`](https://docs.astral.sh/uv/concepts/tools/) or [`pip`](https://pypi.org/project/pip/). `uvx` is recommended for ease of use and setup.

For example, this will start the [Git](src/git) server:
```sh
# With uvx
uvx mcp-server-git

# With pip
pip install mcp-server-git
python -m mcp_server_git
```

Follow [these](https://docs.astral.sh/uv/getting-started/installation/) instructions to install `uv` / `uvx` and [these](https://pip.pypa.io/en/stable/installation/) to install `pip`.

### Using an MCP Client
However, running a server on its own isn't very useful, and should instead be configured into an MCP client. For example, here's the Claude Desktop configuration to use the above server:

```json
{
  "mcpServers": {
    "memory": {
      "command": "npx",
      "args": ["-y", "@modelcontextprotocol/server-memory"]
    }
  }
}
```

Additional examples of using the Claude Desktop as an MCP client might look like:

```json
{
  "mcpServers": {
    "filesystem": {
      "command": "npx",
      "args": ["-y", "@modelcontextprotocol/server-filesystem", "/path/to/allowed/files"]
    },
    "git": {
      "command": "uvx",
      "args": ["mcp-server-git", "--repository", "path/to/git/repo"]
    },
    "github": {
      "command": "npx",
      "args": ["-y", "@modelcontextprotocol/server-github"],
      "env": {
        "GITHUB_PERSONAL_ACCESS_TOKEN": "<YOUR_TOKEN>"
      }
    },
    "postgres": {
      "command": "npx",
      "args": ["-y", "@modelcontextprotocol/server-postgres", "postgresql://localhost/mydb"]
    }
  }
}
```

## 🛠️ Creating Your Own Server

Interested in creating your own MCP server? Visit the official documentation at [modelcontextprotocol.io](https://modelcontextprotocol.io/introduction) for comprehensive guides, best practices, and technical details on implementing MCP servers.

## 🤝 Contributing

See [CONTRIBUTING.md](CONTRIBUTING.md) for information about contributing to this repository.

## 🔒 Security

See [SECURITY.md](SECURITY.md) for reporting security vulnerabilities.

## 📜 License

This project is licensed under the MIT License - see the [LICENSE](LICENSE) file for details.

## 💬 Community

- [GitHub Discussions](https://github.com/orgs/modelcontextprotocol/discussions)

## ⭐ Support

If you find MCP servers useful, please consider starring the repository and contributing new servers or improvements!

---

Managed by Anthropic, but built together with the community. The Model Context Protocol is open source and we encourage everyone to contribute their own servers and improvements!<|MERGE_RESOLUTION|>--- conflicted
+++ resolved
@@ -277,11 +277,8 @@
 * **[FastMCP](https://github.com/punkpeye/fastmcp)** (TypeScript)
 * **[Foxy Contexts](https://github.com/strowk/foxy-contexts)** – A library to build MCP servers in Golang by **[strowk](https://github.com/strowk)**
 * **[Quarkus MCP Server SDK](https://github.com/quarkiverse/quarkus-mcp-server)** (Java)
-<<<<<<< HEAD
-* **[MCP-Framework](https:/mcp-framework.com)** Build MCP servers with elegance and speed. Get started with your first server in under 5 minutes (TypeScript)
-=======
 * **[Template MCP Server](https://github.com/mcpdotdirect/template-mcp-server)** - A CLI tool to create a new Model Context Protocol server project with TypeScript support, dual transport options, and an extensible structure
->>>>>>> 8963861c
+* **[MCP-Framework](https:/mcp-framework.com)** Build MCP servers with elegance and speed in Typescript. Comes with a CLI to create your project with `mcp create app`. Get started with your first server in under 5 minutes
 
 ### For clients
 
